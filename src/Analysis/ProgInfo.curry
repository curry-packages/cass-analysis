-----------------------------------------------------------------------
--- This module defines a datatype to represent the analysis information.
---
--- @author Heiko Hoffmann, Michael Hanus
<<<<<<< HEAD
--- @version January 2019
=======
--- @version April 2021
>>>>>>> 36c2931d
-----------------------------------------------------------------------

module Analysis.ProgInfo
  ( ProgInfo, emptyProgInfo, lookupProgInfo, combineProgInfo
  , lists2ProgInfo, publicListFromProgInfo, progInfo2Lists, progInfo2XML
  , mapProgInfo, publicProgInfo
  , showProgInfo, equalProgInfo
  , readAnalysisFiles, readAnalysisPublicFile, writeAnalysisFiles
  ) where

<<<<<<< HEAD
import Directory     (removeFile)
import FilePath      ((<.>))

import Data.FiniteMap
=======
import Prelude hiding   ( empty, lookup )
import System.Directory ( removeFile )
import System.FilePath  ( (<.>) )

import Data.Map
>>>>>>> 36c2931d
import FlatCurry.Types
import XML

import Analysis.Logging ( DLevel, debugMessage )

--- Type to represent analysis information.
--- The first component are public declarations, the second the private ones.
data ProgInfo a = ProgInfo (Map QName a) (Map QName a)

--- The empty program information.
emptyProgInfo:: ProgInfo a
emptyProgInfo = ProgInfo empty empty

--- Gets the information about an entity.
lookupProgInfo:: QName -> ProgInfo a -> Maybe a
lookupProgInfo key (ProgInfo map1 map2) =
 case lookup key map1 of
  Just x -> Just x
  Nothing ->  lookup key map2

--- Combines two analysis informations.
combineProgInfo :: ProgInfo a -> ProgInfo a -> ProgInfo a
combineProgInfo (ProgInfo x1 x2) (ProgInfo y1 y2) =
  ProgInfo (union x1 y1) (union x2 y2)

--- Converts a public and a private analysis list into a program info.
lists2ProgInfo :: ([(QName,a)],[(QName,a)]) -> ProgInfo a
lists2ProgInfo (xs,ys) = ProgInfo (fromList xs) (fromList ys)

--- Returns the infos of public operations as a list.
publicListFromProgInfo:: ProgInfo a -> [(QName,a)]
publicListFromProgInfo (ProgInfo fm1 _) = toList fm1

--- Transforms a program information into a pair of lists
--- containing the information about public and private entities.
progInfo2Lists :: ProgInfo a -> ([(QName,a)],[(QName,a)])
progInfo2Lists (ProgInfo map1 map2)= (toList map1,toList map2)

--- Transforms analysis information into XML format.
progInfo2XML :: ProgInfo String -> ([XmlExp],[XmlExp])
progInfo2XML (ProgInfo map1 map2) =
  (foldrWithKey entry2xml [] map1, foldrWithKey entry2xml [] map2)
 where
  entry2xml (mname,name) value xmlList =
    (xml "operation" [xml "module" [xtxt mname],
                      xml "name"   [xtxt name],
                      xml "result" [xtxt value]]) : xmlList

mapProgInfo:: (a->b) -> ProgInfo a -> ProgInfo b
mapProgInfo func (ProgInfo map1 map2) =
  ProgInfo (mapWithKey (\_ b->func b) map1) (mapWithKey (\_ b->func b) map2)

--- Transforms a program information into a program information
--- about interface entities only.
publicProgInfo :: ProgInfo a -> ProgInfo a
publicProgInfo (ProgInfo pub _) = ProgInfo pub empty

--- Show a ProgInfo as a string (used for debugging only).
showProgInfo :: Show a => ProgInfo a -> String
showProgInfo (ProgInfo fm1 fm2) =
  "Public: "++show fm1++"\nPrivate: "++show fm2

-- Equality on ProgInfo
equalProgInfo :: Eq a => ProgInfo a -> ProgInfo a -> Bool
equalProgInfo (ProgInfo pi1p pi1v) (ProgInfo pi2p pi2v) =
   pi1p == pi2p && pi1v == pi2v

--- Writes a ProgInfo into a file.
writeAnalysisFiles :: Show a => DLevel -> String -> ProgInfo a -> IO ()
writeAnalysisFiles dl basefname (ProgInfo pub priv) = do
  debugMessage dl 3 $ "Writing analysis files '"++basefname++"'..."
  writeFile (basefname <.> "priv") (show priv)
  writeFile (basefname <.> "pub")  (show pub)

--- Reads a ProgInfo from the analysis files where the base file name is given.
readAnalysisFiles :: Read a => DLevel -> String -> IO (ProgInfo a)
readAnalysisFiles dl basefname = do
  debugMessage dl 3 $ "Reading analysis files '"++basefname++"'..."
  let pubcontfile  = basefname <.> "pub"
      privcontfile = basefname <.> "priv"
  pubcont  <- readFile pubcontfile
  privcont <- readFile privcontfile
  let pinfo = ProgInfo (read pubcont) (read privcont)
  catch (return $!! pinfo)
        (\err -> do
           putStrLn ("Buggy analysis files detected and removed:\n"++
                     basefname)
           mapM_ removeFile [pubcontfile,privcontfile]
           putStrLn "Please try to re-run the analysis!"
           ioError err)

--- Reads the public ProgInfo from the public analysis file.
readAnalysisPublicFile :: Read a => DLevel -> String -> IO (ProgInfo a)
readAnalysisPublicFile dl fname = do
  debugMessage dl 3 $ "Reading public analysis file '"++fname++"'..."
  fcont <- readFile fname
  let pinfo = ProgInfo (read fcont) empty
  catch (return $!! pinfo)
        (\err -> do
           putStrLn ("Buggy analysis files detected and removed:\n"++fname)
           removeFile fname
           putStrLn "Please try to re-run the analysis!"
           ioError err)

-----------------------------------------------------------------------<|MERGE_RESOLUTION|>--- conflicted
+++ resolved
@@ -2,11 +2,7 @@
 --- This module defines a datatype to represent the analysis information.
 ---
 --- @author Heiko Hoffmann, Michael Hanus
-<<<<<<< HEAD
---- @version January 2019
-=======
 --- @version April 2021
->>>>>>> 36c2931d
 -----------------------------------------------------------------------
 
 module Analysis.ProgInfo
@@ -17,18 +13,11 @@
   , readAnalysisFiles, readAnalysisPublicFile, writeAnalysisFiles
   ) where
 
-<<<<<<< HEAD
-import Directory     (removeFile)
-import FilePath      ((<.>))
-
-import Data.FiniteMap
-=======
 import Prelude hiding   ( empty, lookup )
 import System.Directory ( removeFile )
 import System.FilePath  ( (<.>) )
 
 import Data.Map
->>>>>>> 36c2931d
 import FlatCurry.Types
 import XML
 
